--- conflicted
+++ resolved
@@ -31,11 +31,7 @@
         
     now = datetime.now(timezone.utc).replace(microsecond=0)
     age = now - scan_result.updated_at.replace(tzinfo=timezone.utc, microsecond=0)
-<<<<<<< HEAD
     return age.total_seconds() < 300  # 5 minutes
-=======
-    return age.total_seconds() < 600
->>>>>>> 91eb15fd
 
 
 class OptimizationTaskManager:
