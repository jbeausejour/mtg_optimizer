--- conflicted
+++ resolved
@@ -301,23 +301,9 @@
           </div>
         ) : cardData ? (
           <div>
-<<<<<<< HEAD
-            <ScryfallCard data={cardData.scryfall} />
-            {cardData.cardconduit && (
-              <Card title="CardConduit Data" className={`ant-card ${theme}`}>
-                <pre>{JSON.stringify(cardData.cardconduit, null, 2)}</pre>
-              </Card>
-            )}
-            {cardData.purchase_data && (
-              <Card title="Purchase Data" className={`ant-card ${theme}`}>
-                <pre>{JSON.stringify(cardData.purchase_data, null, 2)}</pre>
-              </Card>
-            )}
-=======
             {cardData.scryfall && <ScryfallCard data={cardData.scryfall} />}
             {cardData.cardconduit && <CardConduitData data={cardData.cardconduit.data} />}
             {cardData.purchase_data && <PurchaseData data={cardData.purchase_data} />}
->>>>>>> 0469c0c4
           </div>
         ) : null}
       </Modal>
