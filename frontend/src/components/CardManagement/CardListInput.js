import React, { useState, useEffect } from 'react';
import { Input, Button, List, Select, Space, AutoComplete } from 'antd';
import debounce from 'lodash/debounce';
import api from '../../utils/api';

const { Option } = Select;

const CardListInput = ({ onSubmit }) => {
  const [cardName, setCardName] = useState('');
  const [quantity, setQuantity] = useState(1);
  const [cardList, setCardList] = useState([]);
  const [sets, setSets] = useState([]);
  const [selectedSet, setSelectedSet] = useState('');
  const [suggestions, setSuggestions] = useState([]);
  const [cardVersions, setCardVersions] = useState(null);
  const [quality, setQuality] = useState('NM');  // Add quality state

  const fetchSuggestions = async (query) => {
    if (query.length > 2) {
      try {
        const response = await api.get(`/card_suggestions?query=${query}`);
        console.log('Suggestions received:', response.data);
        setSuggestions(response.data.map(name => ({ value: name })));
      } catch (error) {
        console.error('Error fetching suggestions:', error);
        setSuggestions([]);
      }
    } else {
      setSuggestions([]);
    }
  };

  const debouncedFetchSuggestions = debounce(fetchSuggestions, 300);

  const fetchCardVersions = async (cardName) => { //to review
    try {
      const response = await api.get(`/card_versions?name=${encodeURIComponent(cardName)}`);
      console.log('Card versions received:', response.data);
      setCardVersions(response.data);
      setSets(response.data.sets);
    } catch (error) {
      console.error('Error fetching card versions:', error);
      setCardVersions(null);
      setSets([]);
    }
  };


  const handleCardSelect = (value) => {
    setCardName(value);
    setSelectedSet('');  // Reset selected set when a new card is chosen
    fetchCardVersions(value);
  };

  const handleAddCard = () => {
    if (cardName && selectedSet && quantity > 0) {
      setCardList([...cardList, { 
        name: cardName,     // Changed from 'Name'
        quantity,           // Changed from 'Quantity'
        set_name: selectedSet,  // Changed from 'Edition' or 'set'
        quality  // Include quality
      }]);
      setCardName('');
      setQuantity(1);
      setSelectedSet('');
      setQuality('NM');  // Reset quality
      setCardVersions(null);
    }
  };

  const handleSubmit = () => {
    onSubmit(cardList);
    setCardList([]);
  };

  const handleReset = () => {
    setCardList([]);
  };

  return (
    <div>
      <Space direction="vertical" size="middle" style={{ display: 'flex' }}>
        <AutoComplete
          value={cardName}
          options={suggestions}
          onSearch={(text) => {
            setCardName(text);
            debouncedFetchSuggestions(text);
          }}
          onSelect={handleCardSelect}
          placeholder="Card Name"
          style={{ width: '100%' }}
          className="card-name-autocomplete"
        />
        {cardVersions && (
          <>
            <Select
              style={{ width: '100%' }}
              placeholder="Select a set"
              value={selectedSet}
              onChange={setSelectedSet}
            >
              {sets.map(set => (
                <Option key={set.code} value={set.code}>{set.name}</Option>
              ))}
            </Select>
            <Input 
              type="number" 
              value={quantity} 
              onChange={(e) => setQuantity(parseInt(e.target.value))} 
              min={1} 
              placeholder="Quantity"
            />
            <Select
              style={{ width: '100%' }}
              placeholder="Select Quality"
              value={quality}
              onChange={setQuality}
            >
              <Option value="NM">Near Mint (NM)</Option>
              <Option value="LP">Lightly Played (LP)</Option>
              <Option value="MP">Moderately Played (MP)</Option>
              <Option value="HP">Heavily Played (HP)</Option>
              <Option value="DMG">Damaged (DMG)</Option>
            </Select>
          </>
        )}
        <Button onClick={handleAddCard} disabled={!cardName || !selectedSet || quantity < 1}>Add Card</Button>
        <List
          dataSource={cardList}
          renderItem={item => (
            <List.Item>
<<<<<<< HEAD
              {item.name} x{item.quantity} ({item.set_code})
=======
              {item.name} x{item.quantity} ({item.set_name}) - {item.quality}
>>>>>>> 91eb15fd
            </List.Item>
          )}
        />
        <Space>
          <Button onClick={handleSubmit}>Submit Card List</Button>
          <Button onClick={handleReset}>Reset List</Button>
        </Space>
      </Space>
    </div>
  );
};

export default CardListInput;<|MERGE_RESOLUTION|>--- conflicted
+++ resolved
@@ -130,11 +130,7 @@
           dataSource={cardList}
           renderItem={item => (
             <List.Item>
-<<<<<<< HEAD
-              {item.name} x{item.quantity} ({item.set_code})
-=======
               {item.name} x{item.quantity} ({item.set_name}) - {item.quality}
->>>>>>> 91eb15fd
             </List.Item>
           )}
         />
